--- conflicted
+++ resolved
@@ -21,10 +21,7 @@
  *             required:
  *               - userId
  *               - country
-<<<<<<< HEAD
-=======
  *               - fullName
->>>>>>> 5008d89d
  *             properties:
  *               userId:
  *                 type: string
@@ -35,13 +32,10 @@
  *                 enum: [Nigeria, United Kingdom]
  *                 description: Seller's country
  *                 example: "Nigeria"
-<<<<<<< HEAD
-=======
  *               fullName:
  *                 type: string
  *                 description: Seller's full name
  *                 example: "John Doe"
->>>>>>> 5008d89d
  *               bankCode:
  *                 type: string
  *                 description: Bank code (required for Nigeria)
@@ -55,8 +49,6 @@
  *                 format: email
  *                 description: Email address (required for UK)
  *                 example: "seller@example.com"
-<<<<<<< HEAD
-=======
  *               iban:
  *                 type: string
  *                 description: IBAN (required for UK)
@@ -69,7 +61,6 @@
  *                 type: string
  *                 description: ID number (required for UK)
  *                 example: "123456789"
->>>>>>> 5008d89d
  *     responses:
  *       200:
  *         description: Seller onboarded successfully
@@ -103,10 +94,6 @@
  *             schema:
  *               $ref: '#/components/schemas/Error'
  */
-<<<<<<< HEAD
-// /onboard-seller endpoint
-=======
->>>>>>> 5008d89d
 router.post('/onboard-seller', async (req, res) => {
   try {
     const { userId, fullName, bankCode, accountNumber, country, email, iban, bankName, idNumber } = req.body;
@@ -118,6 +105,7 @@
       if (!bankCode || !accountNumber) {
         return res.status(400).json({ error: 'Missing bankCode or accountNumber for Nigeria' });
       }
+      // Verify bank account
       const verifyResponse = await axios.get(
         `https://api.paystack.co/bank/resolve?account_number=${accountNumber}&bank_code=${bankCode}`,
         {
@@ -130,6 +118,7 @@
       if (!verifyResponse.data.status) {
         return res.status(400).json({ error: `Failed to verify bank account: ${verifyResponse.data.message}` });
       }
+      // Create Paystack recipient
       const recipientResponse = await axios.post(
         'https://api.paystack.co/transferrecipient',
         {
@@ -161,8 +150,10 @@
       }, { merge: true });
       res.json({ recipientCode });
     } else if (country === 'United Kingdom') {
-<<<<<<< HEAD
-<<<<<<< HEAD
+      if (!iban || !bankName || !email || !idNumber) {
+        return res.status(400).json({ error: 'Missing iban, bankName, email, or idNumber for UK' });
+      }
+      // Create Stripe account
       const account = await stripe.accounts.create({
         type: 'express',
         country: 'GB',
@@ -171,28 +162,42 @@
           card_payments: { requested: true },
           transfers: { requested: true },
         },
+        // Optionally add external_account if you want to attach bank details immediately
+        // external_account: {
+        //   object: 'bank_account',
+        //   country: 'GB',
+        //   currency: 'GBP',
+        //   account_number: iban.replace(/[^0-9]/g, ''),
+        //   routing_number: '108800',
+        // },
       });
-
       const accountLink = await stripe.accountLinks.create({
         account: account.id,
         refresh_url: `${process.env.DOMAIN}/seller-onboarding?status=failed`,
         return_url: `${process.env.DOMAIN}/seller-onboarding?status=success`,
         type: 'account_onboarding',
       });
-
       const sellerRef = doc(db, 'sellers', userId);
-      await updateDoc(sellerRef, { stripeAccountId: account.id, country });
-
+      await setDoc(sellerRef, {
+        fullName,
+        country,
+        idNumber,
+        bankName,
+        iban,
+        email,
+        stripeAccountId: account.id,
+        createdAt: new Date().toISOString(),
+      }, { merge: true });
       res.json({
         stripeAccountId: account.id,
         redirectUrl: accountLink.url,
       });
     } else {
-      res.status(400).json({ error: 'Unsupported country' });
+      return res.status(400).json({ error: 'Unsupported country' });
     }
   } catch (error) {
-    console.error('Onboarding error:', error);
-    res.status(500).json({ error: 'Failed to onboard seller', details: error.message });
+    console.error('Onboarding error:', error.response?.data || error.message);
+    res.status(500).json({ error: 'Failed to onboard seller', details: error.message || 'Unknown error' });
   }
 });
 
@@ -275,7 +280,6 @@
  *             schema:
  *               $ref: '#/components/schemas/Error'
  */
-// /initiate-seller-payout endpoint
 router.post('/initiate-seller-payout', async (req, res) => {
   try {
     const { sellerId, amount, transactionReference, bankCode, accountNumber, country, email } = req.body;
@@ -387,7 +391,6 @@
  *             schema:
  *               $ref: '#/components/schemas/Error'
  */
-// /approve-payout endpoint
 router.post('/approve-payout', async (req, res) => {
   try {
     const { transactionId, sellerId } = req.body;
@@ -451,60 +454,178 @@
       const recipientCode = updatedSeller.paystackRecipientCode;
       if (!recipientCode) {
         return res.status(400).json({ error: 'Seller has not completed Paystack onboarding' });
-=======
-      if (!iban || !bankName || !email) {
-        return res.status(400).json({ error: 'Missing iban, bankName, or email for UK' });
->>>>>>> 2527d84c4eea1a9434f04b1aaf2b3155116ac55f
-=======
-      if (!iban || !bankName || !email || !idNumber) {
-        return res.status(400).json({ error: 'Missing iban, bankName, email, or idNumber for UK' });
->>>>>>> 5008d89d
       }
-      const account = await stripe.accounts.create({
-        type: 'express',
-        country: 'GB',
-        email,
-        capabilities: {
-          card_payments: { requested: true },
-          transfers: { requested: true },
+    } else if (updatedSeller.country === 'United Kingdom') {
+      const recipientCode = updatedSeller.paystackRecipientCode;
+      if (!recipientCode) {
+        return res.status(400).json({ error: 'Seller has not completed Paystack onboarding' });
+      }
+    }
+
+    const recipientCode = updatedSeller.paystackRecipientCode;
+    if (!recipientCode || typeof recipientCode !== 'string' || !recipientCode.startsWith('RCP_')) {
+      return res.status(400).json({ error: 'Invalid or missing Paystack recipient code' });
+    }
+
+    // Check Paystack balance
+    const balanceResponse = await axios.get('https://api.paystack.co/balance', {
+      headers: {
+        Authorization: `Bearer ${process.env.PAYSTACK_SECRET_KEY}`,
+        'Content-Type': 'application/json',
+      },
+    });
+    const availableBalance = balanceResponse.data.data[0].balance / 100; // Convert kobo to NGN
+    if (availableBalance < amount) {
+      return res.status(400).json({ error: 'Insufficient Paystack balance for transfer' });
+    }
+
+    console.log('Initiating transfer:', { amount, recipientCode, sellerId });
+    const transferResponse = await axios.post(
+      'https://api.paystack.co/transfer',
+      {
+        source: 'balance',
+        amount: Math.round(amount * 100),
+        recipient: recipientCode,
+        reason: `Withdrawal approval for ${transactionId}`,
+        metadata: { transactionId }, // Add metadata for webhook
+      },
+      {
+        headers: {
+          Authorization: `Bearer ${process.env.PAYSTACK_SECRET_KEY}`,
+          'Content-Type': 'application/json',
         },
-        external_account: {
-          object: 'bank_account',
-          country: 'GB',
-          currency: 'GBP',
-          account_number: iban.replace(/[^0-9]/g, ''),
-          routing_number: '108800',
-        },
-      });
-
-      const accountLink = await stripe.accountLinks.create({
-        account: account.id,
-        refresh_url: `${process.env.DOMAIN}/seller-onboarding?status=failed`,
-        return_url: `${process.env.DOMAIN}/seller-onboarding?status=success`,
-        type: 'account_onboarding',
-      });
-
-      const sellerRef = doc(db, 'sellers', userId);
-      await setDoc(sellerRef, {
-        fullName,
-        country,
-        idNumber,
-        bankName,
-        iban,
-        email,
-        stripeAccountId: account.id,
-        createdAt: new Date().toISOString(),
-      }, { merge: true });
-      res.json({
-        stripeAccountId: account.id,
-        redirectUrl: accountLink.url,
-      });
+        timeout: 15000,
+      }
+    );
+
+    if (transferResponse.data.status) {
+      // Verify transfer status immediately
+      const verifyResponse = await axios.get(
+        `https://api.paystack.co/transfer/verify/${transferResponse.data.data.reference}`,
+        {
+          headers: {
+            Authorization: `Bearer ${process.env.PAYSTACK_SECRET_KEY}`,
+            'Content-Type': 'application/json',
+          },
+        }
+      );
+
+      if (verifyResponse.data.data.status === 'success') {
+        await updateDoc(walletRef, {
+          availableBalance: wallet.availableBalance - amount,
+          updatedAt: serverTimestamp(),
+        });
+        await updateDoc(transactionRef, {
+          status: 'Approved',
+          updatedAt: serverTimestamp(),
+          transferReference: transferResponse.data.data.reference,
+        });
+        res.json({
+          status: 'success',
+          reference: transferResponse.data.data.reference,
+          message: 'Payout processed and credited to seller account in real-time',
+        });
+      } else {
+        await updateDoc(transactionRef, {
+          status: 'Pending',
+          updatedAt: serverTimestamp(),
+          transferReference: transferResponse.data.data.reference,
+          transferStatus: verifyResponse.data.data.status,
+        });
+        // Start polling as a fallback
+        pollTransferStatus(transferResponse.data.data.reference, transactionId);
+        res.json({
+          status: 'success',
+          reference: transferResponse.data.data.reference,
+          message: 'Payout initiated, awaiting bank confirmation',
+        });
+      }
     } else {
-      return res.status(400).json({ error: 'Unsupported country' });
+      throw new Error(transferResponse.data.message || 'Transfer initiation failed');
     }
   } catch (error) {
-    console.error('Onboarding error:', error.response?.data || error.message);
-    res.status(500).json({ error: 'Failed to onboard seller', details: error.message || 'Unknown error' });
+    console.error('Payout approval error:', error.response?.data || error.message);
+    res.status(500).json({ error: 'Failed to approve payout', details: error.response?.data?.message || error.message });
+  }
+});
+
+/**
+ * @swagger
+ * /reject-payout:
+ *   post:
+ *     summary: Reject seller payout
+ *     description: Reject a seller payout request and return funds to available balance
+ *     tags: [Seller Management]
+ *     requestBody:
+ *       required: true
+ *       content:
+ *         application/json:
+ *           schema:
+ *             type: object
+ *             required:
+ *               - transactionId
+ *               - sellerId
+ *             properties:
+ *               transactionId:
+ *                 type: string
+ *                 description: Transaction ID
+ *                 example: "transaction123"
+ *               sellerId:
+ *                 type: string
+ *                 description: Seller ID
+ *                 example: "seller123"
+ *     responses:
+ *       200:
+ *         description: Payout rejected successfully
+ *         content:
+ *           application/json:
+ *             schema:
+ *               type: object
+ *               properties:
+ *                 status:
+ *                   type: string
+ *                   example: "success"
+ *                 message:
+ *                   type: string
+ *                   example: "Payout rejected"
+ *       400:
+ *         description: Invalid request or transaction not found
+ *         content:
+ *           application/json:
+ *             schema:
+ *               $ref: '#/components/schemas/Error'
+ *       500:
+ *         description: Server error
+ *         content:
+ *           application/json:
+ *             schema:
+ *               $ref: '#/components/schemas/Error'
+ */
+router.post('/reject-payout', async (req, res) => {
+  try {
+    const { transactionId, sellerId } = req.body;
+    if (!transactionId || !sellerId) {
+      return res.status(400).json({ error: 'Missing transactionId or sellerId' });
+    }
+
+    const transactionRef = doc(db, 'transactions', transactionId);
+    const transactionSnap = await getDoc(transactionRef);
+    if (!transactionSnap.exists() || transactionSnap.data().status !== 'Pending') {
+      return res.status(400).json({ error: 'Invalid or non-pending transaction' });
+    }
+
+    await updateDoc(transactionRef, {
+      status: 'Rejected',
+      updatedAt: serverTimestamp(),
+    });
+
+    res.json({
+      status: 'success',
+      message: 'Payout rejected',
+    });
+  } catch (error) {
+    console.error('Payout rejection error:', error);
+    res.status(500).json({ error: 'Failed to reject payout', details: error.message });
   }
 });
 
@@ -957,22 +1078,12 @@
   }
 });
 
-<<<<<<< HEAD
-<<<<<<< HEAD
-/**
- * @swagger
- * /reject-payout:
- *   post:
- *     summary: Reject seller payout
- *     description: Reject a seller payout request and return funds to available balance
-=======
 /**
  * @swagger
  * /paystack-webhook:
  *   post:
  *     summary: Handle Paystack webhook events
  *     description: Process Paystack webhook events for transfer updates
->>>>>>> 5008d89d
  *     tags: [Seller Management]
  *     requestBody:
  *       required: true
@@ -980,23 +1091,6 @@
  *         application/json:
  *           schema:
  *             type: object
-<<<<<<< HEAD
- *             required:
- *               - transactionId
- *               - sellerId
- *             properties:
- *               transactionId:
- *                 type: string
- *                 description: Transaction ID
- *                 example: "transaction123"
- *               sellerId:
- *                 type: string
- *                 description: Seller ID
- *                 example: "seller123"
- *     responses:
- *       200:
- *         description: Payout rejected successfully
-=======
  *             properties:
  *               event:
  *                 type: string
@@ -1014,7 +1108,6 @@
  *     responses:
  *       200:
  *         description: Webhook processed successfully
->>>>>>> 5008d89d
  *         content:
  *           application/json:
  *             schema:
@@ -1025,17 +1118,7 @@
  *                   example: "success"
  *                 message:
  *                   type: string
-<<<<<<< HEAD
- *                   example: "Payout rejected and funds returned to available balance"
- *       400:
- *         description: Invalid request or transaction not found
- *         content:
- *           application/json:
- *             schema:
- *               $ref: '#/components/schemas/Error'
-=======
  *                   example: "Webhook received"
->>>>>>> 5008d89d
  *       500:
  *         description: Server error
  *         content:
@@ -1043,67 +1126,11 @@
  *             schema:
  *               $ref: '#/components/schemas/Error'
  */
-<<<<<<< HEAD
-// /reject-payout endpoint
-router.post('/reject-payout', async (req, res) => {
-  try {
-    const { transactionId, sellerId } = req.body;
-    if (!transactionId || !sellerId) {
-      return res.status(400).json({ error: 'Missing transactionId or sellerId' });
-    }
-
-    const transactionRef = doc(db, 'transactions', transactionId);
-    const transactionSnap = await getDoc(transactionRef);
-    if (!transactionSnap.exists()) {
-      return res.status(400).json({ error: 'Transaction not found' });
-    }
-    const transaction = transactionSnap.data();
-
-    if (transaction.status !== 'Pending') {
-      return res.status(400).json({ error: 'Transaction is not in pending state' });
-    }
-
-    const walletRef = doc(db, 'wallets', sellerId);
-    const walletSnap = await getDoc(walletRef);
-    if (!walletSnap.exists()) {
-      return res.status(400).json({ error: 'Wallet not found' });
-    }
-    const wallet = walletSnap.data();
-
-    const amount = transaction.amount;
-
-    await updateDoc(walletRef, {
-      availableBalance: wallet.availableBalance + amount,
-      pendingBalance: wallet.pendingBalance - amount,
-      updatedAt: serverTimestamp(),
-    });
-
-    await updateDoc(transactionRef, {
-      status: 'Rejected',
-      updatedAt: serverTimestamp(),
-    });
-
-    res.json({
-      status: 'success',
-      message: 'Payout rejected and funds returned to available balance',
-    });
-  } catch (error) {
-    console.error('Payout rejection error:', error);
-    res.status(500).json({ error: 'Failed to reject payout', details: error.message });
-  }
-=======
-// [Rest of the router code remains unchanged for now]
-router.post('/initiate-seller-payout', async (req, res) => {
-  // ... (unchanged)
->>>>>>> 2527d84c4eea1a9434f04b1aaf2b3155116ac55f
-});
-=======
 router.post('/paystack-webhook', async (req, res) => {
   try {
     const event = req.body;
     const signature = req.headers['x-paystack-signature'];
     const secret = process.env.PAYSTACK_SECRET_KEY;
->>>>>>> 5008d89d
 
     // Verify webhook signature
     const crypto = require('crypto');
