--- conflicted
+++ resolved
@@ -6,7 +6,6 @@
 const { doc, getDoc, updateDoc, collection, addDoc, serverTimestamp, query, where, getDocs } = require('firebase/firestore');
 const router = express.Router();
 
-<<<<<<< HEAD
 const ADMIN_STRIPE_ACCOUNT_ID = process.env.ADMIN_STRIPE_ACCOUNT_ID;
 
 // Log env vars for debugging
@@ -67,8 +66,6 @@
  *               $ref: '#/components/schemas/Error'
  */
 // /create-payment-intent endpoint (for UK - Stripe)
-=======
->>>>>>> 2527d84c
 router.post('/create-payment-intent', async (req, res) => {
   try {
     if (!req.body) {
@@ -239,7 +236,6 @@
   }
 });
 
-<<<<<<< HEAD
 /**
  * @swagger
  * /initiate-paystack-payment:
@@ -303,8 +299,6 @@
  *               $ref: '#/components/schemas/Error'
  */
 // /initiate-paystack-payment endpoint (for Nigeria - Paystack)
-=======
->>>>>>> 2527d84c
 router.post('/initiate-paystack-payment', async (req, res) => {
   try {
     if (!req.body) {
