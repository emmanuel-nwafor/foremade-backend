--- conflicted
+++ resolved
@@ -1,7 +1,8 @@
 const express = require('express');
 const axios = require('axios');
-<<<<<<< HEAD
 const soap = require('soap');
+const { db } = require('./firebaseConfig');
+const { doc, setDoc, getDoc } = require('firebase/firestore');
 const router = express.Router();
 
 /**
@@ -57,47 +58,28 @@
  *             schema:
  *               $ref: '#/components/schemas/Error'
  */
-// /verify-bank-account endpoint
 router.post('/verify-bank-account', async (req, res) => {
-=======
-const { db } = require('./firebaseConfig');
-const { doc, setDoc, getDoc } = require('firebase/firestore');
-const router = express.Router();
-
-router.post('/admin-bank', async (req, res) => {
->>>>>>> 2527d84c
-  try {
-    const { country, bankCode, accountNumber, iban, bankName } = req.body;
-    console.log('Received payload:', req.body); // Debug
-
-    // Validate required fields
-    if (country === 'Nigeria' && (!bankCode || !accountNumber)) {
-      return res.status(400).json({ error: 'Bank code and account number required for Nigeria' });
-    }
-    if (country === 'United Kingdom' && (!iban || !bankName)) {
-      return res.status(400).json({ error: 'IBAN and bank name required for UK' });
-    }
-
-    // Prepare data object, excluding undefined fields
-    const data = { country };
-    if (country === 'Nigeria' && bankCode && accountNumber) {
-      data.bankCode = bankCode;
-      data.accountNumber = accountNumber;
-    }
-    if (country === 'United Kingdom' && iban && bankName) {
-      data.iban = iban;
-      data.bankName = bankName;
-    }
-
-    await setDoc(doc(db, 'admin', 'bank'), data, { merge: true });
-    res.json({ message: 'Admin bank details saved' });
-  } catch (error) {
-    console.error('Admin bank error:', error);
-    res.status(500).json({ error: 'Failed to save admin bank details', details: error.message });
-  }
-});
-
-<<<<<<< HEAD
+  try {
+    const { accountNumber, bankCode } = req.body;
+    if (!accountNumber || !bankCode) {
+      return res.status(400).json({ error: 'Account number and bank code required' });
+    }
+    const response = await axios.get(
+      `https://api.paystack.co/bank/resolve?account_number=${accountNumber}&bank_code=${bankCode}`,
+      {
+        headers: { Authorization: `Bearer ${process.env.PAYSTACK_SECRET_KEY}` },
+      }
+    );
+    if (!response.data.status) {
+      throw new Error('Account verification failed');
+    }
+    res.json(response.data.data);
+  } catch (error) {
+    console.error('Verify bank error:', error);
+    res.status(500).json({ error: 'Failed to verify bank account', details: error.response?.data?.message || error.message });
+  }
+});
+
 /**
  * @swagger
  * /fetch-banks:
@@ -150,9 +132,6 @@
  *             schema:
  *               $ref: '#/components/schemas/Error'
  */
-// /fetch-banks endpoint
-=======
->>>>>>> 2527d84c
 router.get('/fetch-banks', async (req, res) => {
   try {
     console.log('Fetching banks, PAYSTACK_SECRET_KEY:', process.env.PAYSTACK_SECRET_KEY); // Debug
@@ -169,25 +148,36 @@
   }
 });
 
-router.post('/verify-bank-account', async (req, res) => {
-  try {
-    const { accountNumber, bankCode } = req.body;
-    if (!accountNumber || !bankCode) {
-      return res.status(400).json({ error: 'Account number and bank code required' });
-    }
-    const response = await axios.get(
-      `https://api.paystack.co/bank/resolve?account_number=${accountNumber}&bank_code=${bankCode}`,
-      {
-        headers: { Authorization: `Bearer ${process.env.PAYSTACK_SECRET_KEY}` },
-      }
-    );
-    if (!response.data.status) {
-      throw new Error('Account verification failed');
-    }
-    res.json(response.data.data);
-  } catch (error) {
-    console.error('Verify bank error:', error);
-    res.status(500).json({ error: 'Failed to verify bank account', details: error.response?.data?.message || error.message });
+// Admin bank endpoint
+router.post('/admin-bank', async (req, res) => {
+  try {
+    const { country, bankCode, accountNumber, iban, bankName } = req.body;
+    console.log('Received payload:', req.body); // Debug
+
+    // Validate required fields
+    if (country === 'Nigeria' && (!bankCode || !accountNumber)) {
+      return res.status(400).json({ error: 'Bank code and account number required for Nigeria' });
+    }
+    if (country === 'United Kingdom' && (!iban || !bankName)) {
+      return res.status(400).json({ error: 'IBAN and bank name required for UK' });
+    }
+
+    // Prepare data object, excluding undefined fields
+    const data = { country };
+    if (country === 'Nigeria' && bankCode && accountNumber) {
+      data.bankCode = bankCode;
+      data.accountNumber = accountNumber;
+    }
+    if (country === 'United Kingdom' && iban && bankName) {
+      data.iban = iban;
+      data.bankName = bankName;
+    }
+
+    await setDoc(doc(db, 'admin', 'bank'), data, { merge: true });
+    res.json({ message: 'Admin bank details saved' });
+  } catch (error) {
+    console.error('Admin bank error:', error);
+    res.status(500).json({ error: 'Failed to save admin bank details', details: error.message });
   }
 });
 
