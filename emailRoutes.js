const express = require('express');
const nodemailer = require('nodemailer');
const { db } = require('./firebaseConfig');
const { doc, getDoc, updateDoc, serverTimestamp } = require('firebase/firestore');
const router = express.Router();

const transporter = nodemailer.createTransport({
  service: 'gmail',
  auth: {
    user: process.env.EMAIL_USER,
    pass: process.env.EMAIL_PASS,
  },
});

/**
 * @swagger
 * /send-product-approved-email:
 *   post:
 *     summary: Send product approval email
 *     description: Send email notification when a product is approved
 *     tags: [Email Notifications]
 *     requestBody:
 *       required: true
 *       content:
 *         application/json:
 *           schema:
 *             type: object
 *             required:
 *               - productId
 *               - productName
 *               - sellerId
 *             properties:
 *               productId:
 *                 type: string
 *                 description: Product ID
 *                 example: "product123"
 *               productName:
 *                 type: string
 *                 description: Product name
 *                 example: "iPhone 13 Pro"
 *               sellerId:
 *                 type: string
 *                 description: Seller ID
 *                 example: "seller123"
 *               sellerEmail:
 *                 type: string
 *                 format: email
 *                 description: Seller email (optional, will be fetched from database if not provided)
 *                 example: "seller@example.com"
 *     responses:
 *       200:
 *         description: Email sent successfully
 *         content:
 *           application/json:
 *             schema:
 *               type: object
 *               properties:
 *                 status:
 *                   type: string
 *                   example: "success"
 *                 message:
 *                   type: string
 *                   example: "Approval email sent to seller"
 *       400:
 *         description: Invalid request data
 *         content:
 *           application/json:
 *             schema:
 *               $ref: '#/components/schemas/Error'
 *       404:
 *         description: Product or seller not found
 *         content:
 *           application/json:
 *             schema:
 *               $ref: '#/components/schemas/Error'
 *       500:
 *         description: Server error
 *         content:
 *           application/json:
 *             schema:
 *               $ref: '#/components/schemas/Error'
 */
// /send-product-approved-email endpoint
router.post('/send-product-approved-email', async (req, res) => {
  try {
    const { productId, productName, sellerId, sellerEmail } = req.body;
    console.log('Received payload for product approved email:', { productId, productName, sellerId, sellerEmail });

    if (!productId || !productName || !sellerId) {
      console.warn('Missing required fields:', { productId, productName, sellerId, sellerEmail });
      return res.status(400).json({ error: 'Missing productId, productName, or sellerId' });
    }

    let email = sellerEmail;
    if (!email) {
      const userDoc = await getDoc(doc(db, 'users', sellerId));
      if (!userDoc.exists()) {
        console.warn(`Seller ${sellerId} not found in Firestore`);
        return res.status(400).json({ error: 'Seller not found' });
      }
      email = userDoc.data().email;
      if (!email) {
        console.warn(`No email found for seller ${sellerId}`);
        return res.status(400).json({ error: 'No email found for seller' });
      }
    }

    if (!/\S+@\S+\.\S+/.test(email)) {
      console.warn('Invalid email format:', email);
      return res.status(400).json({ error: 'Invalid email format' });
    }

    const productRef = doc(db, 'products', productId);
    const productSnap = await getDoc(productRef);
    if (!productSnap.exists()) {
      console.warn(`Product ${productId} not found in Firestore`);
      return res.status(404).json({ error: 'Product not found' });
    }

    const mailOptions = {
      from: `"Your Foremade Team" <${process.env.EMAIL_USER || 'no-reply@foremade.com'}>`,
      to: email,
      subject: 'Your Product is Live on Foremade! 🎉',
      text: `Great news! Your product "${productName}" (ID: ${productId}) has been approved and is now live on Foremade. Log in to your seller dashboard to manage your listings: ${process.env.DOMAIN}/seller-dashboard`,
      html: `
        <div style="font-family: Arial, sans-serif; max-width: 600px; margin: 0 auto; padding: 20px;">
          <h2 style="color: #1a73e8;">Great news! Your Product is Live! 🎉</h2>
          <p>We're excited to inform you that your product <strong>"${productName}"</strong> (ID: ${productId}) has been approved by our team and is now live on Foremade!</p>
          <p>Customers can now view and purchase your product on our platform. To manage your listings or view performance, visit your seller dashboard:</p>
          <a href="${process.env.DOMAIN}/seller-dashboard" style="display: inline-block; padding: 10px 20px; background-color: #1a73e8; color: white; text-decoration: none; border-radius: 5px;">Go to Seller Dashboard</a>
          <p>Thank you for choosing Foremade. Let's make those sales soar!</p>
          <p>Best regards,<br>The Foremade Team</p>
          <hr style="border-top: 1px solid #eee;">
          <p style="font-size: 12px; color: #888;">This is an automated email. Please do not reply directly. For support, contact us at <a href="mailto:support@foremade.com">support@foremade.com</a>.</p>
        </div>
      `,
    };

    await transporter.sendMail(mailOptions);
    console.log(`Approval email sent to ${email} for product ${productId}`);

    await updateDoc(productRef, {
      status: 'approved',
      updatedAt: serverTimestamp(),
    });

    res.json({ status: 'success', message: 'Approval email sent to seller' });
  } catch (error) {
    console.error('Error sending product approved email:', {
      message: error.message,
      stack: error.stack,
      payload: req.body,
    });
    res.status(500).json({ error: 'Failed to send approval email', details: error.message });
  }
});

/**
 * @swagger
 * /send-product-rejected-email:
 *   post:
 *     summary: Send product rejection email
 *     description: Send email notification when a product is rejected
 *     tags: [Email Notifications]
 *     requestBody:
 *       required: true
 *       content:
 *         application/json:
 *           schema:
 *             type: object
 *             required:
 *               - productId
 *               - productName
 *               - sellerId
 *               - reason
 *             properties:
 *               productId:
 *                 type: string
 *                 description: Product ID
 *                 example: "product123"
 *               productName:
 *                 type: string
 *                 description: Product name
 *                 example: "iPhone 13 Pro"
 *               sellerId:
 *                 type: string
 *                 description: Seller ID
 *                 example: "seller123"
 *               sellerEmail:
 *                 type: string
 *                 format: email
 *                 description: Seller email (optional, will be fetched from database if not provided)
 *                 example: "seller@example.com"
 *               reason:
 *                 type: string
 *                 description: Reason for rejection
 *                 example: "Product images do not meet quality standards"
 *     responses:
 *       200:
 *         description: Email sent successfully
 *         content:
 *           application/json:
 *             schema:
 *               type: object
 *               properties:
 *                 status:
 *                   type: string
 *                   example: "success"
 *                 message:
 *                   type: string
 *                   example: "Rejection email sent to seller"
 *       400:
 *         description: Invalid request data
 *         content:
 *           application/json:
 *             schema:
 *               $ref: '#/components/schemas/Error'
 *       404:
 *         description: Product or seller not found
 *         content:
 *           application/json:
 *             schema:
 *               $ref: '#/components/schemas/Error'
 *       500:
 *         description: Server error
 *         content:
 *           application/json:
 *             schema:
 *               $ref: '#/components/schemas/Error'
 */
// /send-product-rejected-email endpoint
router.post('/send-product-rejected-email', async (req, res) => {
  try {
    const { productId, productName, sellerId, sellerEmail, reason } = req.body;
    console.log('Received payload for product rejected email:', { productId, productName, sellerId, sellerEmail, reason });

    if (!productId || !productName || !sellerId || !reason) {
      console.warn('Missing required fields:', { productId, productName, sellerId, sellerEmail, reason });
      return res.status(400).json({ error: 'Missing productId, productName, sellerId, or reason' });
    }

    let email = sellerEmail;
    if (!email) {
      const userDoc = await getDoc(doc(db, 'users', sellerId));
      if (!userDoc.exists()) {
        console.warn(`Seller ${sellerId} not found in Firestore`);
        return res.status(400).json({ error: 'Seller not found' });
      }
      email = userDoc.data().email;
      if (!email) {
        console.warn(`No email found for seller ${sellerId}`);
        return res.status(400).json({ error: 'No email found for seller' });
      }
    }

    if (!/\S+@\S+\.\S+/.test(email)) {
      console.warn('Invalid email format:', email);
      return res.status(400).json({ error: 'Invalid email format' });
    }

    const productRef = doc(db, 'products', productId);
    const productSnap = await getDoc(productRef);
    if (!productSnap.exists()) {
      console.warn(`Product ${productId} not found in Firestore`);
      return res.status(404).json({ error: 'Product not found' });
    }

    const mailOptions = {
      from: `"Your Foremade Team" <${process.env.EMAIL_USER || 'no-reply@foremade.com'}>`,
      to: email,
      subject: 'Update: Your Product Was Not Approved on Foremade',
      text: `Dear Seller, we're sorry to inform you that your product "${productName}" (ID: ${productId}) was not approved for listing on Foremade. Reason: ${reason}. Please review our guidelines and resubmit or contact support for more details: https://foremade.com/support. Log in to your seller dashboard to update your product: ${process.env.DOMAIN}/seller-dashboard`,
      html: `
        <div style="font-family: Arial, sans-serif; max-width: 600px; margin: 0 auto; padding: 20px;">
          <h2 style="color: #d32f2f;">Update: Your Product Was Not Approved</h2>
          <p>Dear Seller,</p>
          <p>We're sorry to inform you that your product "<strong>${productName}</strong>" (ID: ${productId}) was not approved for listing on Foremade after our team's review.</p>
          <p><strong>Reason for Rejection:</strong> ${reason}</p>
          <p>Please review our <a href="https://foremade.com/guidelines" style="color: #1a73e8;">seller guidelines</a> to ensure your product meets our standards. You can update and resubmit your product via your seller dashboard:</p>
          <a href="${process.env.DOMAIN}/seller-dashboard" style="display: inline-block; padding: 10px 20px; background-color: #1a73e8; color: white; text-decoration: none; border-radius: 5px;">Go to Seller Dashboard</a>
          <p>For further assistance, contact our support team at <a href="mailto:support@foremade.com" style="color: #1a73e8;">support@foremade.com</a>.</p>
          <p>Thank you for being part of Foremade!</p>
          <p>Best regards,<br>The Foremade Team</p>
          <hr style="border-top: 1px solid #eee;">
          <p style="font-size: 12px; color: #888;">This is an automated email. Please do not reply directly.</p>
        </div>
      `,
    };

    await transporter.sendMail(mailOptions);
    console.log(`Rejection email sent to ${email} for product ${productId}`);

    await updateDoc(productRef, {
      status: 'rejected',
      rejectionReason: reason,
      updatedAt: serverTimestamp(),
    });

    res.json({ status: 'success', message: 'Rejection email sent to seller' });
  } catch (error) {
    console.error('Error sending product rejected email:', {
      message: error.message,
      stack: error.stack,
      payload: req.body,
    });
    res.status(500).json({ error: 'Failed to send rejection email', details: error.message });
  }
});

/**
 * @swagger
 * /send-order-confirmation:
 *   post:
 *     summary: Send order confirmation email
 *     description: Send order confirmation email to customer
 *     tags: [Email Notifications]
 *     requestBody:
 *       required: true
 *       content:
 *         application/json:
 *           schema:
 *             type: object
 *             required:
 *               - orderId
 *               - email
 *               - items
 *               - total
 *             properties:
 *               orderId:
 *                 type: string
 *                 description: Order ID
 *                 example: "order123"
 *               email:
 *                 type: string
 *                 format: email
 *                 description: Customer email address
 *                 example: "customer@example.com"
 *               items:
 *                 type: array
 *                 items:
 *                   type: object
 *                   properties:
 *                     name:
 *                       type: string
 *                       description: Product name
 *                     quantity:
 *                       type: integer
 *                       description: Quantity ordered
 *                     price:
 *                       type: number
 *                       description: Unit price
 *                     imageUrls:
 *                       type: array
 *                       items:
 *                         type: string
 *                       description: Product image URLs
 *                 description: Array of ordered items
 *               total:
 *                 type: number
 *                 description: Total order amount
 *                 example: 50000
 *               currency:
 *                 type: string
 *                 enum: [ngn, gbp]
 *                 default: ngn
 *                 description: Currency code
 *                 example: "ngn"
 *     responses:
 *       200:
 *         description: Email sent successfully
 *         content:
 *           application/json:
 *             schema:
 *               type: object
 *               properties:
 *                 status:
 *                   type: string
 *                   example: "success"
 *                 message:
 *                   type: string
 *                   example: "Order confirmation email sent"
 *       400:
 *         description: Invalid request data
 *         content:
 *           application/json:
 *             schema:
 *               $ref: '#/components/schemas/Error'
 *       404:
 *         description: Order not found
 *         content:
 *           application/json:
 *             schema:
 *               $ref: '#/components/schemas/Error'
 *       500:
 *         description: Server error
 *         content:
 *           application/json:
 *             schema:
 *               $ref: '#/components/schemas/Error'
 */
// /send-order-confirmation endpoint
router.post('/send-order-confirmation', async (req, res) => {
  try {
    const { orderId, email, items, total, currency } = req.body;
    console.log('Received payload for order confirmation:', {
      orderId,
      email,
      items,
      total,
      currency,
      payload: JSON.stringify(req.body, null, 2),
    });

    if (!orderId || !email || !items || !total) {
      console.warn('Missing required fields:', { orderId, email, items, total });
      return res.status(400).json({ error: 'Missing required fields' });
    }
    if (!/\S+@\S+\.\S+/.test(email)) {
      console.warn('Invalid email format:', email);
      return res.status(400).json({ error: 'Invalid email format' });
    }
    if (!Array.isArray(items) || items.length === 0) {
      console.warn('Invalid items array:', items);
      return res.status(400).json({ error: 'Items must be a non-empty array' });
    }
    if (typeof total !== 'number' || total <= 0) {
      console.warn('Invalid total amount:', total);
      return res.status(400).json({ error: 'Total must be a positive number' });
    }
    if (!['ngn', 'gbp'].includes(currency?.toLowerCase())) {
      console.warn('Invalid currency:', currency);
      return res.status(400).json({ error: 'Invalid currency' });
    }

    for (const item of items) {
      if (!item.name || !item.quantity || !item.price || !item.imageUrls || !Array.isArray(item.imageUrls)) {
        console.warn('Invalid item structure:', item);
        return res.status(400).json({ error: 'Invalid item structure: missing name, quantity, price, or imageUrls' });
      }
    }

    const orderRef = doc(db, 'orders', orderId);
    const orderSnap = await getDoc(orderRef);
    if (!orderSnap.exists()) {
      console.warn(`Order ${orderId} not found in Firestore`);
      return res.status(404).json({ error: 'Order not found' });
    }

    const itemRows = items.map((item) => `
      <tr style="border-bottom: 1px solid #eee;">
        <td style="padding: 10px;">
          <img src="${item.imageUrls[0] || 'https://via.placeholder.com/50'}" alt="${item.name}" style="width: 50px; height: 50px; object-fit: cover; border-radius: 4px;" />
        </td>
        <td style="padding: 10px;">
          ${item.name}
        </td>
        <td style="padding: 10px; text-align: center;">
          ${item.quantity}
        </td>
        <td style="padding: 10px; text-align: right;">
          ${currency.toLowerCase() === 'gbp' ? '£' : '₦'}${(item.price * item.quantity).toLocaleString('en-NG', { minimumFractionDigits: 2 })}
        </td>
      </tr>
    `).join('');

    const mailOptions = {
      from: `"Foremade Team" <${process.env.EMAIL_USER || 'no-reply@foremade.com'}>`,
      to: email,
      subject: `Order Confirmation - #${orderId}`,
      text: `Thank you for your purchase on Foremade! Your order #${orderId} has been received and is being processed. Total: ${currency.toUpperCase()}${total.toLocaleString('en-NG', { minimumFractionDigits: 2 })}. View your order details: ${process.env.DOMAIN}/order-confirmation?orderId=${orderId}`,
      html: `
        <div style="font-family: Arial, sans-serif; max-width: 600px; margin: 0 auto; padding: 20px;">
          <h2 style="color: #1a73e8;">Order Confirmation - #${orderId}</h2>
          <p>Thank you for shopping with Foremade! 🛒</p>
          <p>Your order has been successfully placed and is being processed. Below are the details of your order:</p>
          <table style="width: 100%; border-collapse: collapse; margin: 20px 0;">
            <thead>
              <tr style="background-color: #f5f5f5;">
                <th style="padding: 10px; text-align: left;">Image</th>
                <th style="padding: 10px; text-align: left;">Product</th>
                <th style="padding: 10px; text-align: center;">Quantity</th>
                <th style="padding: 10px; text-align: right;">Price</th>
              </tr>
            </thead>
            <tbody>
              ${itemRows}
            </tbody>
            <tfoot>
              <tr>
                <td colspan="3" style="padding: 10px; text-align: right; font-weight: bold;">Total:</td>
                <td style="padding: 10px; text-align: right; font-weight: bold;">
                  ${currency.toLowerCase() === 'gbp' ? '£' : '₦'}${total.toLocaleString('en-NG', { minimumFractionDigits: 2 })}
                </td>
              </tr>
            </tfoot>
          </table>
          <p>You can view your order details and track its status here:</p>
          <a href="${process.env.DOMAIN}/order-confirmation?orderId=${orderId}" style="display: inline-block; padding: 10px 20px; background-color: #1a73e8; color: white; text-decoration: none; border-radius: 5px;">View Order Details</a>
          <p>Need help? Contact our support team at <a href="mailto:support@foremade.com" style="color: #1a73e8;">support@foremade.com</a>.</p>
          <p>Thank you for choosing Foremade!</p>
          <p>Best regards,<br>The Foremade Team</p>
          <hr style="border-top: 1px solid #eee;">
          <p style="font-size: 12px; color: #888;">This is an automated email. Please do not reply directly.</p>
        </div>
      `,
    };

    await transporter.sendMail(mailOptions);
    console.log(`Order confirmation email sent to ${email} for order ${orderId}`);
    res.json({ status: 'success', message: 'Order confirmation email sent' });
  } catch (error) {
    console.error('Error sending order confirmation email:', {
      message: error.message,
      stack: error.stack,
      payload: JSON.stringify(req.body, null, 2),
    });
    res.status(500).json({ error: 'Failed to send order confirmation email', details: error.message });
  }
});

<<<<<<< HEAD
/**
 * @swagger
 * /api/youth-empowerment:
 *   post:
 *     summary: Submit youth empowerment application
 *     description: Send youth empowerment application form data via email
 *     tags: [Applications]
 *     requestBody:
 *       required: true
 *       content:
 *         application/json:
 *           schema:
 *             type: object
 *             description: Youth empowerment application form data
 *             example: {
 *               "firstName": "John",
 *               "lastName": "Doe",
 *               "email": "john@example.com",
 *               "phone": "+2348012345678",
 *               "age": 25,
 *               "location": "Lagos, Nigeria",
 *               "education": "Bachelor's Degree",
 *               "skills": ["Web Development", "Digital Marketing"],
 *               "motivation": "I want to start my own business..."
 *             }
 *     responses:
 *       200:
 *         description: Application sent successfully
 *         content:
 *           application/json:
 *             schema:
 *               type: object
 *               properties:
 *                 message:
 *                   type: string
 *                   example: "Application sent successfully!"
 *       500:
 *         description: Server error
 *         content:
 *           application/json:
 *             schema:
 *               $ref: '#/components/schemas/Error'
 */
// Route for Youth Empowerment Form
router.post('/api/youth-empowerment', async (req, res) => {
  const formData = req.body;
  try {
    console.log('[YOUTH EMPOWERMENT] Received formData:', formData);
    console.log('[YOUTH EMPOWERMENT] EMAIL_USER:', process.env.EMAIL_USER);
    console.log('[YOUTH EMPOWERMENT] EMAIL_PASS:', process.env.EMAIL_PASS ? 'SET' : 'NOT SET');
    console.log('[YOUTH EMPOWERMENT] Sending to:', 'yehub@foremade.com');
    await transporter.sendMail({
      from: `"Foremade" <${process.env.EMAIL_USER || 'no-reply@foremade.com'}>`,
      to: 'yehub@foremade.com', // Updated target email
      subject: 'New Youth Empowerment Application',
      text: JSON.stringify(formData, null, 2),
      html: `<pre>${JSON.stringify(formData, null, 2)}</pre>`,
    });
    res.status(200).json({ message: 'Application sent successfully!' });
  } catch (err) {
    console.error('[YOUTH EMPOWERMENT] Failed to send email:', {
      message: err.message,
      stack: err.stack,
      error: err,
      formData,
      emailUser: process.env.EMAIL_USER,
      emailPassSet: !!process.env.EMAIL_PASS
    });
    res.status(500).json({ error: 'Failed to send email.', details: err.message });
=======
// /send-seller-order-notification endpoint
router.post('/send-seller-order-notification', async (req, res) => {
  try {
    const { orderId, sellerId, items, total, currency, shippingDetails } = req.body;
    console.log('Received payload for seller order notification:', {
      orderId,
      sellerId,
      items,
      total,
      currency,
      shippingDetails,
      payload: JSON.stringify(req.body, null, 2),
    });

    // Validate required fields
    if (!orderId || !sellerId || !items || !total || !currency || !shippingDetails) {
      console.warn('Missing required fields:', { orderId, sellerId, items, total, currency, shippingDetails });
      return res.status(400).json({ error: 'Missing required fields' });
    }
    if (!Array.isArray(items) || items.length === 0) {
      console.warn('Invalid items array:', items);
      return res.status(400).json({ error: 'Items must be a non-empty array' });
    }
    if (typeof total !== 'number' || total <= 0) {
      console.warn('Invalid total amount:', total);
      return res.status(400).json({ error: 'Total must be a positive number' });
    }
    if (!['ngn', 'gbp'].includes(currency?.toLowerCase())) {
      console.warn('Invalid currency:', currency);
      return res.status(400).json({ error: 'Invalid currency' });
    }
    if (!shippingDetails.name || !shippingDetails.address || !shippingDetails.city || !shippingDetails.postalCode || !shippingDetails.country || !shippingDetails.phone) {
      console.warn('Invalid shipping details:', shippingDetails);
      return res.status(400).json({ error: 'Invalid shipping details: missing name, address, city, postalCode, country, or phone' });
    }

    // Validate item structure
    for (const item of items) {
      if (!item.name || !item.quantity || !item.price || !item.imageUrls || !Array.isArray(item.imageUrls)) {
        console.warn('Invalid item structure:', item);
        return res.status(400).json({ error: 'Invalid item structure: missing name, quantity, price, or imageUrls' });
      }
    }

    // Fetch seller's email from Firestore
    const userDoc = await getDoc(doc(db, 'users', sellerId));
    if (!userDoc.exists()) {
      console.warn(`Seller ${sellerId} not found in Firestore`);
      return res.status(400).json({ error: 'Seller not found' });
    }
    const email = userDoc.data().email;
    if (!email) {
      console.warn(`No email found for seller ${sellerId}`);
      return res.status(400).json({ error: 'No email found for seller' });
    }
    if (!/\S+@\S+\.\S+/.test(email)) {
      console.warn('Invalid email format:', email);
      return res.status(400).json({ error: 'Invalid email format' });
    }

    // Verify order exists in Firestore
    const orderRef = doc(db, 'orders', orderId);
    const orderSnap = await getDoc(orderRef);
    if (!orderSnap.exists()) {
      console.warn(`Order ${orderId} not found in Firestore`);
      return res.status(404).json({ error: 'Order not found' });
    }

    // Generate table rows for items
    const itemRows = items.map((item) => `
      <tr style="border-bottom: 1px solid #eee;">
        <td style="padding: 10px;">
          <img src="${item.imageUrls[0] || 'https://via.placeholder.com/50'}" alt="${item.name}" style="width: 50px; height: 50px; object-fit: cover; border-radius: 4px;" />
        </td>
        <td style="padding: 10px;">
          ${item.name}
        </td>
        <td style="padding: 10px; text-align: center;">
          ${item.quantity}
        </td>
        <td style="padding: 10px; text-align: right;">
          ${currency.toLowerCase() === 'gbp' ? '£' : '₦'}${(item.price * item.quantity).toLocaleString('en-NG', { minimumFractionDigits: 2 })}
        </td>
      </tr>
    `).join('');

    // Construct email
    const mailOptions = {
      from: `"Foremade Team" <${process.env.EMAIL_USER || 'no-reply@foremade.com'}>`,
      to: email,
      subject: `New Order Notification - #${orderId}`,
      text: `You have a new order #${orderId} on Foremade! Total: ${currency.toUpperCase()}${total.toLocaleString('en-NG', { minimumFractionDigits: 2 })}. Please prepare the items for shipment to ${shippingDetails.name}, ${shippingDetails.address}, ${shippingDetails.city}, ${shippingDetails.postalCode}, ${shippingDetails.country}. View details in your seller dashboard: ${process.env.DOMAIN}/seller-dashboard`,
      html: `
        <div style="font-family: Arial, sans-serif; max-width: 600px; margin: 0 auto; padding: 20px;">
          <h2 style="color: #1a73e8;">New Order Notification - #${orderId}</h2>
          <p>Dear Seller,</p>
          <p>Congratulations! You have a new order on Foremade. Below are the details of the items sold:</p>
          <table style="width: 100%; border-collapse: collapse; margin: 20px 0;">
            <thead>
              <tr style="background-color: #f5f5f5;">
                <th style="padding: 10px; text-align: left;">Image</th>
                <th style="padding: 10px; text-align: left;">Product</th>
                <th style="padding: 10px; text-align: center;">Quantity</th>
                <th style="padding: 10px; text-align: right;">Price</th>
              </tr>
            </thead>
            <tbody>
              ${itemRows}
            </tbody>
            <tfoot>
              <tr>
                <td colspan="3" style="padding: 10px; text-align: right; font-weight: bold;">Total:</td>
                <td style="padding: 10px; text-align: right; font-weight: bold;">
                  ${currency.toLowerCase() === 'gbp' ? '£' : '₦'}${total.toLocaleString('en-NG', { minimumFractionDigits: 2 })}
                </td>
              </tr>
            </tfoot>
          </table>
          <h3 style="color: #1a73e8;">Shipping Details</h3>
          <p>Please prepare the items for shipment to:</p>
          <p>
            <strong>Name:</strong> ${shippingDetails.name}<br>
            <strong>Address:</strong> ${shippingDetails.address}<br>
            <strong>City:</strong> ${shippingDetails.city}<br>
            <strong>Postal Code:</strong> ${shippingDetails.postalCode}<br>
            <strong>Country:</strong> ${shippingDetails.country}<br>
            <strong>Phone:</strong> ${shippingDetails.phone}
          </p>
          <p>View and manage this order in your seller dashboard:</p>
          <a href="${process.env.DOMAIN}/seller-dashboard" style="display: inline-block; padding: 10px 20px; background-color: #1a73e8; color: white; text-decoration: none; border-radius: 5px;">Go to Seller Dashboard</a>
          <p>Need help? Contact our support team at <a href="mailto:support@foremade.com" style="color: #1a73e8;">support@foremade.com</a>.</p>
          <p>Thank you for selling on Foremade!</p>
          <p>Best regards,<br>The Foremade Team</p>
          <hr style="border-top: 1px solid #eee;">
          <p style="font-size: 12px; color: #888;">This is an automated email. Please do not reply directly.</p>
        </div>
      `,
    };

    // Send email
    await transporter.sendMail(mailOptions);
    console.log(`Seller order notification email sent to ${email} for order ${orderId}`);
    res.json({ status: 'success', message: 'Seller order notification email sent' });
  } catch (error) {
    console.error('Error sending seller order notification email:', {
      message: error.message,
      stack: error.stack,
      payload: JSON.stringify(req.body, null, 2),
    });
    res.status(500).json({ error: 'Failed to send seller order notification email', details: error.message });
>>>>>>> 5008d89d
  }
});

module.exports = router;<|MERGE_RESOLUTION|>--- conflicted
+++ resolved
@@ -518,7 +518,6 @@
   }
 });
 
-<<<<<<< HEAD
 /**
  * @swagger
  * /api/youth-empowerment:
@@ -588,7 +587,9 @@
       emailPassSet: !!process.env.EMAIL_PASS
     });
     res.status(500).json({ error: 'Failed to send email.', details: err.message });
-=======
+  }
+});
+
 // /send-seller-order-notification endpoint
 router.post('/send-seller-order-notification', async (req, res) => {
   try {
@@ -739,7 +740,6 @@
       payload: JSON.stringify(req.body, null, 2),
     });
     res.status(500).json({ error: 'Failed to send seller order notification email', details: error.message });
->>>>>>> 5008d89d
   }
 });
 
